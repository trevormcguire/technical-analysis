[metadata]
name = technical_analysis
version = 0.0.4
url = https://github.com/trevormcguire/technical-analysis
author = Trevor McGuire
author_email = trevormcguire13@gmail.com
maintainer = Trevor McGuire
description = Technical Analysis with Python
long_description = file: README.md, LICENSE
long_description_content_type = text/markdown
license = BSD 3-Clause License
classifiers =
    Programming Language :: Python :: 3
    Programming Language :: Python :: Implementation :: CPython
    Development Status :: 3 - Alpha

[options]
package_dir=
    =src
pacakges=find:
install_requires = 
    numpy
    pandas

[options.packages.find]
where=src

[flake8]
max-line-length = 120
<<<<<<< HEAD
extend-ignore = E203

[isort]
profile = black
=======
extend-ignore = E203
>>>>>>> a7ed7f34
<|MERGE_RESOLUTION|>--- conflicted
+++ resolved
@@ -27,11 +27,7 @@
 
 [flake8]
 max-line-length = 120
-<<<<<<< HEAD
 extend-ignore = E203
 
 [isort]
-profile = black
-=======
-extend-ignore = E203
->>>>>>> a7ed7f34
+profile = black